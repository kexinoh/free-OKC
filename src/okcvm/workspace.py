--- conflicted
+++ resolved
@@ -57,11 +57,9 @@
             internal_output=internal_output,
             session_id=mount_path.name,
         )
-<<<<<<< HEAD
+
         self._cleaned = False
-=======
         self._session_id = mount_path.name
->>>>>>> 584b9bf6
 
     @property
     def paths(self) -> WorkspacePaths:
