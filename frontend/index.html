--- conflicted
+++ resolved
@@ -23,13 +23,8 @@
           aria-controls="history-panel"
           aria-label="切换历史会话侧栏"
         >
-<<<<<<< HEAD
-          <span class="history-toggle-icon" aria-hidden="true">三</span>
-          <span class="history-toggle-label">历史会话</span>
-=======
           <span class="history-toggle-icon" aria-hidden="true">💾</span>
           <span class="history-toggle-label"></span>
->>>>>>> bcd6c95c
         </button>
         <div class="history-panel" id="history-panel" tabindex="-1">
           <div class="history-panel-header">
