import {
  modelLogList,
  modelLogEmpty,
  modelLogTemplate,
  webPreviewCard,
  webPreviewFrame,
  webPreviewEmpty,
  openWebPreviewButton,
  pptPreviewCard,
  pptPreviewContainer,
  pptPreviewEmpty,
  togglePptModeButton,
  pptSlideTemplate,
} from './elements.js';

const HTML_PREVIEW_SANDBOX =
  'allow-scripts allow-forms allow-popups allow-popups-to-escape-sandbox allow-same-origin';
const EMPTY_PREVIEW_SANDBOX = 'allow-popups';
let previewSandboxMode = null;

const modelLogs = [];
let currentWebPreview = null;
let currentPptSlides = [];
let isCarouselMode = false;
const defaultWebPreviewEmptyMessage = webPreviewEmpty?.textContent ?? '';

export function logModelInvocation(meta) {
  if (!meta || !modelLogList) return;
  modelLogs.push(meta);
  const limit = 6;
  if (modelLogs.length > limit) {
    modelLogs.splice(0, modelLogs.length - limit);
  }

  modelLogList.innerHTML = '';
  modelLogs.forEach((log) => {
    const clone = modelLogTemplate.content.cloneNode(true);
    clone.querySelector('.model-name').textContent = log.model;
    clone.querySelector('.model-time').textContent = log.timestamp;
    clone.querySelector('.model-summary').textContent = log.summary;
    clone.querySelector('.meta-input').textContent = log.tokensIn;
    clone.querySelector('.meta-output').textContent = log.tokensOut;
    clone.querySelector('.meta-latency').textContent = log.latency;
    modelLogList.appendChild(clone);
  });

  modelLogEmpty.hidden = modelLogs.length > 0;
  if (modelLogs.length > 0) {
    modelLogList.scrollTop = modelLogList.scrollHeight;
  }
}

export function resetModelLogs() {
  modelLogs.length = 0;
  if (modelLogList) {
    modelLogList.innerHTML = '';
  }
  if (modelLogEmpty) {
    modelLogEmpty.hidden = false;
  }
}

function applyPreviewSandbox(mode) {
  if (!webPreviewFrame) return;

  if (previewSandboxMode === mode) {
    return;
  }

  switch (mode) {
    case 'html':
      webPreviewFrame.setAttribute('sandbox', HTML_PREVIEW_SANDBOX);
      break;
    case 'url':
      webPreviewFrame.removeAttribute('sandbox');
      break;
    default:
      webPreviewFrame.setAttribute('sandbox', EMPTY_PREVIEW_SANDBOX);
      break;
  }

  previewSandboxMode = mode;
}

applyPreviewSandbox('empty');

function normalizeWebPreview(preview) {
  if (!preview || typeof preview !== 'object') {
    return null;
  }

  const normalized = {};
  const htmlCandidate =
    typeof preview.html === 'string'
      ? preview.html
      : typeof preview.content === 'string'
        ? preview.content
        : null;
  if (htmlCandidate && htmlCandidate.trim()) {
    normalized.html = htmlCandidate;
  }

  const urlCandidate =
    typeof preview.url === 'string'
      ? preview.url
      : typeof preview.preview_url === 'string'
        ? preview.preview_url
        : typeof preview.server_preview_url === 'string'
          ? preview.server_preview_url
          : null;
  if (urlCandidate && urlCandidate.trim()) {
    normalized.url = urlCandidate;
  }

  return Object.keys(normalized).length > 0 ? normalized : null;
}

export function updateWebPreview(preview) {
  const normalizedPreview = normalizeWebPreview(preview);
  currentWebPreview = normalizedPreview;

  const hasHtml = Boolean(normalizedPreview?.html);
  const hasUrl = Boolean(normalizedPreview?.url);
  const hasContent = hasHtml || hasUrl;

  if (webPreviewCard) {
    webPreviewCard.hidden = !hasContent;
  }

  if (!hasContent) {
    if (webPreviewFrame) {
      webPreviewFrame.removeAttribute('src');
      applyPreviewSandbox('empty');
      webPreviewFrame.srcdoc = '';
      webPreviewFrame.src = 'about:blank';
      webPreviewFrame.hidden = true;
    }
    if (webPreviewEmpty) {
      webPreviewEmpty.hidden = true;
      webPreviewEmpty.textContent = defaultWebPreviewEmptyMessage;
    }
    if (openWebPreviewButton) {
      openWebPreviewButton.disabled = true;
    }
    return;
  }

  if (webPreviewFrame) {
    webPreviewFrame.hidden = true;
    webPreviewFrame.removeAttribute('src');
    webPreviewFrame.removeAttribute('srcdoc');
  }

  if (hasUrl) {
    if (webPreviewFrame) {
      applyPreviewSandbox('url');
<<<<<<< HEAD
      webPreviewFrame.srcdoc = null;
=======
>>>>>>> 211b915a
      webPreviewFrame.src = normalizedPreview.url;
      webPreviewFrame.hidden = false;
    }
    if (webPreviewEmpty) {
      webPreviewEmpty.hidden = true;
      webPreviewEmpty.textContent = defaultWebPreviewEmptyMessage;
    }
  } else if (hasHtml) {
    if (webPreviewFrame) {
      applyPreviewSandbox('html');
      webPreviewFrame.src = 'about:blank';
      webPreviewFrame.srcdoc = normalizedPreview.html;
      webPreviewFrame.hidden = false;
    }
    if (webPreviewEmpty) {
      webPreviewEmpty.hidden = true;
      webPreviewEmpty.textContent = defaultWebPreviewEmptyMessage;
    }
  } else {
    if (webPreviewFrame) {
      applyPreviewSandbox('empty');
      webPreviewFrame.srcdoc = '';
      webPreviewFrame.src = 'about:blank';
      webPreviewFrame.hidden = true;
    }
    if (webPreviewEmpty) {
      webPreviewEmpty.hidden = false;
      webPreviewEmpty.textContent = '点击“新窗口打开”在新标签页查看网页。';
    }
  }

  if (openWebPreviewButton) {
    openWebPreviewButton.disabled = false;
  }
}


export function updatePptPreview(slides) {
  currentPptSlides = Array.isArray(slides) ? slides : [];
  pptPreviewContainer.innerHTML = '';

  const hasSlides = currentPptSlides.length > 0;

  if (pptPreviewCard) {
    pptPreviewCard.hidden = !hasSlides;
  }

  if (!hasSlides) {
    pptPreviewEmpty.hidden = true;
    pptPreviewContainer.hidden = true;
    togglePptModeButton.disabled = true;
    if (isCarouselMode) {
      isCarouselMode = false;
      pptPreviewContainer.classList.remove('carousel');
    }
    togglePptModeButton.textContent = '幻灯模式';
    return;
  }

  pptPreviewEmpty.hidden = true;
  pptPreviewContainer.hidden = false;
  togglePptModeButton.disabled = false;
  togglePptModeButton.textContent = isCarouselMode ? '堆叠模式' : '幻灯模式';

  currentPptSlides.forEach((slide) => {
    const clone = pptSlideTemplate.content.cloneNode(true);
    clone.querySelector('h3').textContent = slide.title;
    const list = clone.querySelector('ul');
    slide.bullets.forEach((item) => {
      const li = document.createElement('li');
      li.textContent = item;
      list.appendChild(li);
    });
    pptPreviewContainer.appendChild(clone);
  });
}

function togglePptMode() {
  isCarouselMode = !isCarouselMode;
  pptPreviewContainer.classList.toggle('carousel', isCarouselMode);
  togglePptModeButton.textContent = isCarouselMode ? '堆叠模式' : '幻灯模式';
}

function handleOpenPreview() {
  if (!currentWebPreview) return;

  if (typeof currentWebPreview.url === 'string' && currentWebPreview.url.trim()) {
    const newWindow = window.open(currentWebPreview.url, '_blank');
    if (newWindow) {
      newWindow.opener = null;
    }
    return;
  }

  if (typeof currentWebPreview.html === 'string' && currentWebPreview.html.trim()) {
    const blob = new Blob([currentWebPreview.html], { type: 'text/html' });
    const url = URL.createObjectURL(blob);
    const newWindow = window.open(url, '_blank');
    if (newWindow) {
      newWindow.opener = null;
    }
    setTimeout(() => URL.revokeObjectURL(url), 1000);
  }
}

export function initializePreviewControls() {
  if (togglePptModeButton instanceof HTMLElement) {
    togglePptModeButton.addEventListener('click', togglePptMode);
  }
  if (openWebPreviewButton instanceof HTMLElement) {
    openWebPreviewButton.addEventListener('click', handleOpenPreview);
  }
}

export function resetPreviews() {
  updateWebPreview(null);
  updatePptPreview([]);
}<|MERGE_RESOLUTION|>--- conflicted
+++ resolved
@@ -154,10 +154,6 @@
   if (hasUrl) {
     if (webPreviewFrame) {
       applyPreviewSandbox('url');
-<<<<<<< HEAD
-      webPreviewFrame.srcdoc = null;
-=======
->>>>>>> 211b915a
       webPreviewFrame.src = normalizedPreview.url;
       webPreviewFrame.hidden = false;
     }
