import {
  modelLogList,
  modelLogEmpty,
  modelLogTemplate,
  webPreviewCard,
  webPreviewFrame,
  webPreviewEmpty,
  openWebPreviewButton,
  pptPreviewCard,
  pptPreviewContainer,
  pptPreviewEmpty,
  togglePptModeButton,
  pptSlideTemplate,
} from './elements.js';

const modelLogs = [];
let currentWebPreview = null;
let currentPptSlides = [];
let isCarouselMode = false;

export function logModelInvocation(meta) {
  if (!meta || !modelLogList) return;
  modelLogs.push(meta);
  const limit = 6;
  if (modelLogs.length > limit) {
    modelLogs.splice(0, modelLogs.length - limit);
  }

  modelLogList.innerHTML = '';
  modelLogs.forEach((log) => {
    const clone = modelLogTemplate.content.cloneNode(true);
    clone.querySelector('.model-name').textContent = log.model;
    clone.querySelector('.model-time').textContent = log.timestamp;
    clone.querySelector('.model-summary').textContent = log.summary;
    clone.querySelector('.meta-input').textContent = log.tokensIn;
    clone.querySelector('.meta-output').textContent = log.tokensOut;
    clone.querySelector('.meta-latency').textContent = log.latency;
    modelLogList.appendChild(clone);
  });

  modelLogEmpty.hidden = modelLogs.length > 0;
  if (modelLogs.length > 0) {
    modelLogList.scrollTop = modelLogList.scrollHeight;
  }
}

export function resetModelLogs() {
  modelLogs.length = 0;
  if (modelLogList) {
    modelLogList.innerHTML = '';
  }
  if (modelLogEmpty) {
    modelLogEmpty.hidden = false;
  }
}

function normalizeWebPreview(preview) {
  if (!preview || typeof preview !== 'object') {
    return null;
  }

  const normalized = {};
  const htmlCandidate =
    typeof preview.html === 'string'
      ? preview.html
      : typeof preview.content === 'string'
        ? preview.content
        : null;
  if (htmlCandidate && htmlCandidate.trim()) {
    normalized.html = htmlCandidate;
  }

  const urlCandidate =
    typeof preview.url === 'string'
      ? preview.url
      : typeof preview.preview_url === 'string'
        ? preview.preview_url
        : typeof preview.server_preview_url === 'string'
          ? preview.server_preview_url
          : null;
  if (urlCandidate && urlCandidate.trim()) {
    normalized.url = urlCandidate;
  }

  return Object.keys(normalized).length > 0 ? normalized : null;
}

export function updateWebPreview(preview) {
<<<<<<< HEAD
  currentWebPreview = preview;
  const hasContent = Boolean(preview?.html);

  if (webPreviewCard) {
    webPreviewCard.hidden = !hasContent;
  }

  if (hasContent) {
    webPreviewFrame.srcdoc = preview.html;
    webPreviewFrame.hidden = false;
    webPreviewEmpty.hidden = true;
    openWebPreviewButton.disabled = false;
  } else {
    webPreviewFrame.srcdoc = '';
    webPreviewFrame.hidden = true;
    webPreviewEmpty.hidden = true;
    openWebPreviewButton.disabled = true;
=======
  currentWebPreview = normalizeWebPreview(preview);

  const hasHtml = typeof currentWebPreview?.html === 'string' && currentWebPreview.html.trim().length > 0;
  const hasUrl = typeof currentWebPreview?.url === 'string' && currentWebPreview.url.trim().length > 0;

  if (webPreviewFrame instanceof HTMLIFrameElement) {
    if (hasHtml) {
      webPreviewFrame.removeAttribute('src');
      webPreviewFrame.srcdoc = currentWebPreview.html;
    } else if (hasUrl) {
      webPreviewFrame.removeAttribute('srcdoc');
      webPreviewFrame.src = currentWebPreview.url;
    } else {
      webPreviewFrame.removeAttribute('src');
      webPreviewFrame.removeAttribute('srcdoc');
      webPreviewFrame.srcdoc = '';
    }
    webPreviewFrame.hidden = !(hasHtml || hasUrl);
  }

  if (webPreviewEmpty instanceof HTMLElement) {
    webPreviewEmpty.hidden = hasHtml || hasUrl;
  }

  if (openWebPreviewButton instanceof HTMLButtonElement) {
    openWebPreviewButton.disabled = !(hasHtml || hasUrl);
>>>>>>> bcd6c95c
  }
}

export function updatePptPreview(slides) {
  currentPptSlides = Array.isArray(slides) ? slides : [];
  pptPreviewContainer.innerHTML = '';

  const hasSlides = currentPptSlides.length > 0;

  if (pptPreviewCard) {
    pptPreviewCard.hidden = !hasSlides;
  }

  if (!hasSlides) {
    pptPreviewEmpty.hidden = true;
    pptPreviewContainer.hidden = true;
    togglePptModeButton.disabled = true;
    if (isCarouselMode) {
      isCarouselMode = false;
      pptPreviewContainer.classList.remove('carousel');
    }
    togglePptModeButton.textContent = '幻灯模式';
    return;
  }

  pptPreviewEmpty.hidden = true;
  pptPreviewContainer.hidden = false;
  togglePptModeButton.disabled = false;
  togglePptModeButton.textContent = isCarouselMode ? '堆叠模式' : '幻灯模式';

  currentPptSlides.forEach((slide) => {
    const clone = pptSlideTemplate.content.cloneNode(true);
    clone.querySelector('h3').textContent = slide.title;
    const list = clone.querySelector('ul');
    slide.bullets.forEach((item) => {
      const li = document.createElement('li');
      li.textContent = item;
      list.appendChild(li);
    });
    pptPreviewContainer.appendChild(clone);
  });
}

function togglePptMode() {
  isCarouselMode = !isCarouselMode;
  pptPreviewContainer.classList.toggle('carousel', isCarouselMode);
  togglePptModeButton.textContent = isCarouselMode ? '堆叠模式' : '幻灯模式';
}

function handleOpenPreview() {
  if (!currentWebPreview) return;

  if (typeof currentWebPreview.url === 'string' && currentWebPreview.url.trim()) {
    const newWindow = window.open(currentWebPreview.url, '_blank');
    if (newWindow) {
      newWindow.opener = null;
    }
    return;
  }

  if (typeof currentWebPreview.html === 'string' && currentWebPreview.html.trim()) {
    const blob = new Blob([currentWebPreview.html], { type: 'text/html' });
    const url = URL.createObjectURL(blob);
    const newWindow = window.open(url, '_blank');
    if (newWindow) {
      newWindow.opener = null;
    }
    setTimeout(() => URL.revokeObjectURL(url), 1000);
  }
}

export function initializePreviewControls() {
  if (togglePptModeButton instanceof HTMLElement) {
    togglePptModeButton.addEventListener('click', togglePptMode);
  }
  if (openWebPreviewButton instanceof HTMLElement) {
    openWebPreviewButton.addEventListener('click', handleOpenPreview);
  }
}

export function resetPreviews() {
  updateWebPreview(null);
  updatePptPreview([]);
}<|MERGE_RESOLUTION|>--- conflicted
+++ resolved
@@ -86,7 +86,6 @@
 }
 
 export function updateWebPreview(preview) {
-<<<<<<< HEAD
   currentWebPreview = preview;
   const hasContent = Boolean(preview?.html);
 
@@ -104,34 +103,6 @@
     webPreviewFrame.hidden = true;
     webPreviewEmpty.hidden = true;
     openWebPreviewButton.disabled = true;
-=======
-  currentWebPreview = normalizeWebPreview(preview);
-
-  const hasHtml = typeof currentWebPreview?.html === 'string' && currentWebPreview.html.trim().length > 0;
-  const hasUrl = typeof currentWebPreview?.url === 'string' && currentWebPreview.url.trim().length > 0;
-
-  if (webPreviewFrame instanceof HTMLIFrameElement) {
-    if (hasHtml) {
-      webPreviewFrame.removeAttribute('src');
-      webPreviewFrame.srcdoc = currentWebPreview.html;
-    } else if (hasUrl) {
-      webPreviewFrame.removeAttribute('srcdoc');
-      webPreviewFrame.src = currentWebPreview.url;
-    } else {
-      webPreviewFrame.removeAttribute('src');
-      webPreviewFrame.removeAttribute('srcdoc');
-      webPreviewFrame.srcdoc = '';
-    }
-    webPreviewFrame.hidden = !(hasHtml || hasUrl);
-  }
-
-  if (webPreviewEmpty instanceof HTMLElement) {
-    webPreviewEmpty.hidden = hasHtml || hasUrl;
-  }
-
-  if (openWebPreviewButton instanceof HTMLButtonElement) {
-    openWebPreviewButton.disabled = !(hasHtml || hasUrl);
->>>>>>> bcd6c95c
   }
 }
 
